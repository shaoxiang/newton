--- conflicted
+++ resolved
@@ -1474,7 +1474,6 @@
                 nworld = model.num_envs
             else:
                 nworld = 1
-<<<<<<< HEAD
 
             # expand model fields that can be expanded:
             self.expand_model_fields(self.mjw_model, nworld)
@@ -1493,12 +1492,8 @@
             self.notify_model_changed(flags)
 
             # TODO find better heuristics to determine nconmax and njmax
-            if ncon_per_env:
-                nconmax = nworld * ncon_per_env
-            else:
-                nconmax = model.rigid_contact_max * 4
-            nconmax = max(nconmax, self.mj_data.ncon)
-            njmax = max(nworld * nefc_per_env * 4, nworld * self.mj_data.nefc)
+            nconmax = max(model.rigid_contact_max, self.mj_data.ncon * nworld)  # this avoids error in mujoco.
+            njmax = max(nworld * nefc_per_env, nworld * self.mj_data.nefc)
             self.mjw_data = mujoco_warp.put_data(
                 self.mj_model, self.mj_data, nworld=nworld, nconmax=nconmax, njmax=njmax
             )
@@ -1604,11 +1599,6 @@
             if field in model_fields_to_expand:
                 array = getattr(mj_model, field)
                 setattr(mj_model, field, tile(array))
-=======
-            nconmax = max(model.rigid_contact_max, d.ncon * nworld)  # this avoids error in mujoco.
-            njmax = max(nworld * nefc_per_env, nworld * d.nefc)
-            mj_data = mujoco_warp.put_data(m, d, nworld=nworld, nconmax=nconmax, njmax=njmax)
->>>>>>> 47a11f5c
 
     def update_model_inertial_properties(self):
         bodies_per_env = self.model.body_count // self.model.num_envs
